--- conflicted
+++ resolved
@@ -9,8 +9,31 @@
   contents: write
 
 jobs:
+  create-release:
+    name: Create Release
+    runs-on: ubuntu-latest
+    outputs:
+      upload_url: ${{ steps.create_release.outputs.upload_url }}
+      version: ${{ steps.get_version.outputs.version }}
+    steps:
+      - name: Get version from tag
+        id: get_version
+        run: echo "version=${GITHUB_REF#refs/tags/v}" >> $GITHUB_OUTPUT
+      
+      - name: Create Release
+        id: create_release
+        uses: actions/create-release@v1
+        env:
+          GITHUB_TOKEN: ${{ secrets.GITHUB_TOKEN }}
+        with:
+          tag_name: ${{ github.ref }}
+          release_name: Release ${{ github.ref }}
+          draft: false
+          prerelease: false
+
   build-release:
     name: Build Release
+    needs: create-release
     runs-on: ${{ matrix.os }}
     strategy:
       matrix:
@@ -30,11 +53,6 @@
     steps:
       - uses: actions/checkout@v4
       
-      - name: Get version
-        id: get_version
-        shell: bash
-        run: echo "VERSION=${GITHUB_REF#refs/tags/v}" >> $GITHUB_OUTPUT
-      
       - name: Install system dependencies (macOS)
         if: startsWith(matrix.os, 'macos-')
         run: |
@@ -50,10 +68,10 @@
       - name: Install system dependencies (Windows)
         if: matrix.os == 'windows-latest'
         run: |
-          vcpkg install libxml2:x64-windows-static-md
+          vcpkg install libxml2:x64-windows-md
           echo "VCPKGRS_DYNAMIC=1" >> $env:GITHUB_ENV
-          echo "LIBXML2_INCLUDE_DIR=$env:VCPKG_INSTALLATION_ROOT\installed\x64-windows-static-md\include" >> $env:GITHUB_ENV
-          echo "LIBXML2_LIB_DIR=$env:VCPKG_INSTALLATION_ROOT\installed\x64-windows-static-md\lib" >> $env:GITHUB_ENV
+          echo "LIBXML2_INCLUDE_DIR=$env:VCPKG_INSTALLATION_ROOT\installed\x64-windows-md\include" >> $env:GITHUB_ENV
+          echo "LIBXML2_LIB_DIR=$env:VCPKG_INSTALLATION_ROOT\installed\x64-windows-md\lib" >> $env:GITHUB_ENV
       
       - name: Install Rust
         uses: dtolnay/rust-toolchain@stable
@@ -65,18 +83,10 @@
       
       - name: Strip binary (Linux and macOS)
         if: matrix.os != 'windows-latest'
-<<<<<<< HEAD
-=======
-        shell: bash
->>>>>>> 91761e8a
         run: strip target/${{ matrix.target }}/release/sbom-converter
       
       - name: Copy binary (Unix)
         if: matrix.os != 'windows-latest'
-<<<<<<< HEAD
-=======
-        shell: bash
->>>>>>> 91761e8a
         run: cp target/${{ matrix.target }}/release/sbom-converter ${{ matrix.asset_name }}
       
       - name: Copy binary (Windows)
@@ -85,18 +95,30 @@
       
       - name: Create archive (Unix)
         if: matrix.os != 'windows-latest'
-        shell: bash
-        run: tar czf ${{ matrix.asset_name }}-v${{ steps.get_version.outputs.VERSION }}.tar.gz ${{ matrix.asset_name }} README.md LICENSE-MIT LICENSE-APACHE
+        run: tar czf ${{ matrix.asset_name }}-v${{ needs.create-release.outputs.version }}.tar.gz ${{ matrix.asset_name }} README.md LICENSE-MIT LICENSE-APACHE
       
       - name: Create archive (Windows)
         if: matrix.os == 'windows-latest'
-        run: 7z a ${{ matrix.asset_name }}-v${{ steps.get_version.outputs.VERSION }}.zip ${{ matrix.asset_name }} README.md LICENSE-MIT LICENSE-APACHE
+        run: 7z a ${{ matrix.asset_name }}-v${{ needs.create-release.outputs.version }}.zip ${{ matrix.asset_name }} README.md LICENSE-MIT LICENSE-APACHE
       
-      - name: Upload Release Assets
-        uses: softprops/action-gh-release@v1
+      - name: Upload Release Asset (Unix)
+        if: matrix.os != 'windows-latest'
+        uses: actions/upload-release-asset@v1
+        env:
+          GITHUB_TOKEN: ${{ secrets.GITHUB_TOKEN }}
         with:
-          files: |
-            ${{ matrix.asset_name }}-v${{ steps.get_version.outputs.VERSION }}.tar.gz
-            ${{ matrix.asset_name }}-v${{ steps.get_version.outputs.VERSION }}.zip
+          upload_url: ${{ needs.create-release.outputs.upload_url }}
+          asset_path: ./${{ matrix.asset_name }}-v${{ needs.create-release.outputs.version }}.tar.gz
+          asset_name: ${{ matrix.asset_name }}-v${{ needs.create-release.outputs.version }}.tar.gz
+          asset_content_type: application/gzip
+      
+      - name: Upload Release Asset (Windows)
+        if: matrix.os == 'windows-latest'
+        uses: actions/upload-release-asset@v1
         env:
-          GITHUB_TOKEN: ${{ secrets.GITHUB_TOKEN }}+          GITHUB_TOKEN: ${{ secrets.GITHUB_TOKEN }}
+        with:
+          upload_url: ${{ needs.create-release.outputs.upload_url }}
+          asset_path: ./${{ matrix.asset_name }}-v${{ needs.create-release.outputs.version }}.zip
+          asset_name: ${{ matrix.asset_name }}-v${{ needs.create-release.outputs.version }}.zip
+          asset_content_type: application/zip